/*
 * Licensed to the Apache Software Foundation (ASF) under one or more
 * contributor license agreements.  See the NOTICE file distributed with
 * this work for additional information regarding copyright ownership.
 * The ASF licenses this file to You under the Apache License, Version 2.0
 * (the "License"); you may not use this file except in compliance with
 * the License.  You may obtain a copy of the License at
 *
 *    http://www.apache.org/licenses/LICENSE-2.0
 *
 * Unless required by applicable law or agreed to in writing, software
 * distributed under the License is distributed on an "AS IS" BASIS,
 * WITHOUT WARRANTIES OR CONDITIONS OF ANY KIND, either express or implied.
 * See the License for the specific language governing permissions and
 * limitations under the License.
 */

package org.apache.seatunnel.flink;

import org.apache.seatunnel.apis.base.env.RuntimeEnv;
import org.apache.seatunnel.common.config.CheckResult;
import org.apache.seatunnel.common.constants.JobMode;
import org.apache.seatunnel.common.utils.ReflectionUtils;
import org.apache.seatunnel.flink.util.ConfigKeyName;
import org.apache.seatunnel.flink.util.EnvironmentUtil;

import org.apache.seatunnel.shade.com.typesafe.config.Config;

import org.apache.flink.api.common.RuntimeExecutionMode;
import org.apache.flink.api.common.time.Time;
import org.apache.flink.api.java.ExecutionEnvironment;
import org.apache.flink.configuration.Configuration;
import org.apache.flink.configuration.PipelineOptions;
import org.apache.flink.contrib.streaming.state.RocksDBStateBackend;
import org.apache.flink.runtime.state.StateBackend;
import org.apache.flink.runtime.state.filesystem.FsStateBackend;
import org.apache.flink.streaming.api.CheckpointingMode;
import org.apache.flink.streaming.api.TimeCharacteristic;
import org.apache.flink.streaming.api.environment.CheckpointConfig;
import org.apache.flink.streaming.api.environment.StreamExecutionEnvironment;
import org.apache.flink.table.api.EnvironmentSettings;
import org.apache.flink.table.api.TableConfig;
import org.apache.flink.table.api.bridge.java.BatchTableEnvironment;
import org.apache.flink.table.api.bridge.java.StreamTableEnvironment;
import org.apache.flink.util.TernaryBoolean;
import org.slf4j.Logger;
import org.slf4j.LoggerFactory;

import java.net.URL;
import java.util.ArrayList;
import java.util.List;
import java.util.Objects;
import java.util.Set;
import java.util.stream.Collectors;

public class FlinkEnvironment implements RuntimeEnv {

    private static final Logger LOGGER = LoggerFactory.getLogger(FlinkEnvironment.class);

    private Config config;

    private StreamExecutionEnvironment environment;

    private StreamTableEnvironment tableEnvironment;

    private ExecutionEnvironment batchEnvironment;

    private BatchTableEnvironment batchTableEnvironment;

    private JobMode jobMode;

    private String jobName = "seatunnel";

    @Override
    public FlinkEnvironment setConfig(Config config) {
        this.config = config;
        return this;
    }

    @Override
    public Config getConfig() {
        return config;
    }

    @Override
    public CheckResult checkConfig() {
        return EnvironmentUtil.checkRestartStrategy(config);
    }

    @Override
    public FlinkEnvironment prepare() {
        // Batch/Streaming both use data stream api in SeaTunnel New API
        createStreamEnvironment();
        createStreamTableEnvironment();
        if (!isStreaming()) {
            createExecutionEnvironment();
            createBatchTableEnvironment();
        }
        if (config.hasPath("job.name")) {
            jobName = config.getString("job.name");
        }
        return this;
    }

    public String getJobName() {
        return jobName;
    }

    public boolean isStreaming() {
        return JobMode.STREAMING.equals(jobMode);
    }

    @Override
    public FlinkEnvironment setJobMode(JobMode jobMode) {
        this.jobMode = jobMode;
        return this;
    }

    @Override
    public JobMode getJobMode() {
        return jobMode;
    }

    @Override
<<<<<<< HEAD
    public void registerPlugin(List<URL> pluginPaths) {
        pluginPaths.forEach(url -> LOGGER.info("register plugins : {}", url));
=======
    public void registerPlugin(Set<URL> pluginPaths) {
        LOGGER.info("register plugins :" + pluginPaths);
>>>>>>> c74a1670
        Configuration configuration;
        try {
            if (isStreaming()) {
                configuration =
                        (Configuration) Objects.requireNonNull(ReflectionUtils.getDeclaredMethod(StreamExecutionEnvironment.class,
                                "getConfiguration")).orElseThrow(() -> new RuntimeException("can't find " +
                                "method: getConfiguration")).invoke(this.environment);
            } else {
                configuration = batchEnvironment.getConfiguration();
            }
        } catch (Exception e) {
            throw new RuntimeException(e);
        }
        List<String> jars = configuration.get(PipelineOptions.JARS);
        if (jars == null) {
            jars = new ArrayList<>();
        }
        jars.addAll(pluginPaths.stream().map(URL::toString).collect(Collectors.toList()));
        configuration.set(PipelineOptions.JARS, jars);
        List<String> classpath = configuration.get(PipelineOptions.CLASSPATHS);
        if (classpath == null) {
            classpath = new ArrayList<>();
        }
        classpath.addAll(pluginPaths.stream().map(URL::toString).collect(Collectors.toList()));
        configuration.set(PipelineOptions.CLASSPATHS, classpath);
    }

    public StreamExecutionEnvironment getStreamExecutionEnvironment() {
        return environment;
    }

    public StreamTableEnvironment getStreamTableEnvironment() {
        return tableEnvironment;
    }

    private void createStreamTableEnvironment() {
        // use blink and streammode
        EnvironmentSettings.Builder envBuilder = EnvironmentSettings.newInstance()
                .inStreamingMode();
        if (this.config.hasPath(ConfigKeyName.PLANNER) && "blink"
                .equals(this.config.getString(ConfigKeyName.PLANNER))) {
            envBuilder.useBlinkPlanner();
        } else {
            envBuilder.useOldPlanner();
        }
        EnvironmentSettings environmentSettings = envBuilder.build();

        tableEnvironment = StreamTableEnvironment.create(getStreamExecutionEnvironment(), environmentSettings);
        TableConfig config = tableEnvironment.getConfig();
        if (this.config.hasPath(ConfigKeyName.MAX_STATE_RETENTION_TIME) && this.config
                .hasPath(ConfigKeyName.MIN_STATE_RETENTION_TIME)) {
            long max = this.config.getLong(ConfigKeyName.MAX_STATE_RETENTION_TIME);
            long min = this.config.getLong(ConfigKeyName.MIN_STATE_RETENTION_TIME);
            config.setIdleStateRetentionTime(Time.seconds(min), Time.seconds(max));
        }
    }

    private void createStreamEnvironment() {
        environment = StreamExecutionEnvironment.getExecutionEnvironment();
        setTimeCharacteristic();

        setCheckpoint();

        EnvironmentUtil.setRestartStrategy(config, environment.getConfig());

        if (config.hasPath(ConfigKeyName.BUFFER_TIMEOUT_MILLIS)) {
            long timeout = config.getLong(ConfigKeyName.BUFFER_TIMEOUT_MILLIS);
            environment.setBufferTimeout(timeout);
        }

        if (config.hasPath(ConfigKeyName.PARALLELISM)) {
            int parallelism = config.getInt(ConfigKeyName.PARALLELISM);
            environment.setParallelism(parallelism);
        }

        if (config.hasPath(ConfigKeyName.MAX_PARALLELISM)) {
            int max = config.getInt(ConfigKeyName.MAX_PARALLELISM);
            environment.setMaxParallelism(max);
        }

        if (this.jobMode.equals(JobMode.BATCH)) {
            environment.setRuntimeMode(RuntimeExecutionMode.BATCH);
        }
    }

    public ExecutionEnvironment getBatchEnvironment() {
        return batchEnvironment;
    }

    public BatchTableEnvironment getBatchTableEnvironment() {
        return batchTableEnvironment;
    }

    private void createExecutionEnvironment() {
        batchEnvironment = ExecutionEnvironment.getExecutionEnvironment();
        if (config.hasPath(ConfigKeyName.PARALLELISM)) {
            int parallelism = config.getInt(ConfigKeyName.PARALLELISM);
            batchEnvironment.setParallelism(parallelism);
        }
        EnvironmentUtil.setRestartStrategy(config, batchEnvironment.getConfig());
    }

    private void createBatchTableEnvironment() {
        batchTableEnvironment = BatchTableEnvironment.create(batchEnvironment);
    }

    private void setTimeCharacteristic() {
        if (config.hasPath(ConfigKeyName.TIME_CHARACTERISTIC)) {
            String timeType = config.getString(ConfigKeyName.TIME_CHARACTERISTIC);
            switch (timeType.toLowerCase()) {
                case "event-time":
                    environment.setStreamTimeCharacteristic(TimeCharacteristic.EventTime);
                    break;
                case "ingestion-time":
                    environment.setStreamTimeCharacteristic(TimeCharacteristic.IngestionTime);
                    break;
                case "processing-time":
                    environment.setStreamTimeCharacteristic(TimeCharacteristic.ProcessingTime);
                    break;
                default:
                    LOGGER.warn(
                            "set time-characteristic failed, unknown time-characteristic [{}],only support event-time,ingestion-time,processing-time",
                            timeType);
                    break;
            }
        }
    }

    private void setCheckpoint() {
        if (config.hasPath(ConfigKeyName.CHECKPOINT_INTERVAL)) {
            CheckpointConfig checkpointConfig = environment.getCheckpointConfig();
            long interval = config.getLong(ConfigKeyName.CHECKPOINT_INTERVAL);
            environment.enableCheckpointing(interval);

            if (config.hasPath(ConfigKeyName.CHECKPOINT_MODE)) {
                String mode = config.getString(ConfigKeyName.CHECKPOINT_MODE);
                switch (mode.toLowerCase()) {
                    case "exactly-once":
                        checkpointConfig.setCheckpointingMode(CheckpointingMode.EXACTLY_ONCE);
                        break;
                    case "at-least-once":
                        checkpointConfig.setCheckpointingMode(CheckpointingMode.AT_LEAST_ONCE);
                        break;
                    default:
                        LOGGER.warn(
                                "set checkpoint.mode failed, unknown checkpoint.mode [{}],only support exactly-once,at-least-once",
                                mode);
                        break;
                }
            }

            if (config.hasPath(ConfigKeyName.CHECKPOINT_TIMEOUT)) {
                long timeout = config.getLong(ConfigKeyName.CHECKPOINT_TIMEOUT);
                checkpointConfig.setCheckpointTimeout(timeout);
            }

            if (config.hasPath(ConfigKeyName.CHECKPOINT_DATA_URI)) {
                String uri = config.getString(ConfigKeyName.CHECKPOINT_DATA_URI);
                StateBackend fsStateBackend = new FsStateBackend(uri);
                if (config.hasPath(ConfigKeyName.STATE_BACKEND)) {
                    String stateBackend = config.getString(ConfigKeyName.STATE_BACKEND);
                    if ("rocksdb".equalsIgnoreCase(stateBackend)) {
                        StateBackend rocksDBStateBackend = new RocksDBStateBackend(fsStateBackend, TernaryBoolean.TRUE);
                        environment.setStateBackend(rocksDBStateBackend);
                    }
                } else {
                    environment.setStateBackend(fsStateBackend);
                }
            }

            if (config.hasPath(ConfigKeyName.MAX_CONCURRENT_CHECKPOINTS)) {
                int max = config.getInt(ConfigKeyName.MAX_CONCURRENT_CHECKPOINTS);
                checkpointConfig.setMaxConcurrentCheckpoints(max);
            }

            if (config.hasPath(ConfigKeyName.CHECKPOINT_CLEANUP_MODE)) {
                boolean cleanup = config.getBoolean(ConfigKeyName.CHECKPOINT_CLEANUP_MODE);
                if (cleanup) {
                    checkpointConfig.enableExternalizedCheckpoints(
                            CheckpointConfig.ExternalizedCheckpointCleanup.DELETE_ON_CANCELLATION);
                } else {
                    checkpointConfig.enableExternalizedCheckpoints(
                            CheckpointConfig.ExternalizedCheckpointCleanup.RETAIN_ON_CANCELLATION);

                }
            }

            if (config.hasPath(ConfigKeyName.MIN_PAUSE_BETWEEN_CHECKPOINTS)) {
                long minPause = config.getLong(ConfigKeyName.MIN_PAUSE_BETWEEN_CHECKPOINTS);
                checkpointConfig.setMinPauseBetweenCheckpoints(minPause);
            }

            if (config.hasPath(ConfigKeyName.FAIL_ON_CHECKPOINTING_ERRORS)) {
                int failNum = config.getInt(ConfigKeyName.FAIL_ON_CHECKPOINTING_ERRORS);
                checkpointConfig.setTolerableCheckpointFailureNumber(failNum);
            }
        }
    }

}<|MERGE_RESOLUTION|>--- conflicted
+++ resolved
@@ -122,13 +122,8 @@
     }
 
     @Override
-<<<<<<< HEAD
     public void registerPlugin(List<URL> pluginPaths) {
         pluginPaths.forEach(url -> LOGGER.info("register plugins : {}", url));
-=======
-    public void registerPlugin(Set<URL> pluginPaths) {
-        LOGGER.info("register plugins :" + pluginPaths);
->>>>>>> c74a1670
         Configuration configuration;
         try {
             if (isStreaming()) {

/*
 * Licensed to the Apache Software Foundation (ASF) under one or more
 * contributor license agreements.  See the NOTICE file distributed with
 * this work for additional information regarding copyright ownership.
 * The ASF licenses this file to You under the Apache License, Version 2.0
 * (the "License"); you may not use this file except in compliance with
 * the License.  You may obtain a copy of the License at
 *
 *    http://www.apache.org/licenses/LICENSE-2.0
 *
 * Unless required by applicable law or agreed to in writing, software
 * distributed under the License is distributed on an "AS IS" BASIS,
 * WITHOUT WARRANTIES OR CONDITIONS OF ANY KIND, either express or implied.
 * See the License for the specific language governing permissions and
 * limitations under the License.
 */

package org.apache.seatunnel.engine.server.dag.physical;

import org.apache.seatunnel.common.utils.ExceptionUtils;
import org.apache.seatunnel.engine.common.utils.PassiveCompletableFuture;
import org.apache.seatunnel.engine.core.job.JobImmutableInformation;
import org.apache.seatunnel.engine.core.job.JobResult;
import org.apache.seatunnel.engine.core.job.JobStatus;
import org.apache.seatunnel.engine.core.job.PipelineExecutionState;
import org.apache.seatunnel.engine.core.job.PipelineStatus;
import org.apache.seatunnel.engine.server.master.JobMaster;

import com.hazelcast.logging.ILogger;
import com.hazelcast.logging.Logger;
import com.hazelcast.map.IMap;
import lombok.NonNull;

import java.util.List;
import java.util.concurrent.CompletableFuture;
import java.util.concurrent.ExecutorService;
import java.util.concurrent.atomic.AtomicInteger;
import java.util.concurrent.atomic.AtomicReference;
import java.util.stream.Collectors;

public class PhysicalPlan {

    private static final ILogger LOGGER = Logger.getLogger(PhysicalPlan.class);
    /** The max num pipeline can restore. */
    public static final int PIPELINE_MAX_RESTORE_NUM = 3; // TODO should set by config

    private final List<SubPlan> pipelineList;

    private AtomicInteger finishedPipelineNum = new AtomicInteger(0);

    private AtomicInteger canceledPipelineNum = new AtomicInteger(0);

    private AtomicInteger failedPipelineNum = new AtomicInteger(0);

    private final JobImmutableInformation jobImmutableInformation;

    private final IMap<Object, Object> runningJobStateIMap;

    /**
     * Timestamps (in milliseconds) as returned by {@code System.currentTimeMillis()} when the
     * execution graph transitioned into a certain state. The index into this array is the ordinal
     * of the enum value, i.e. the timestamp when the graph went into state "RUNNING" is at {@code
     * stateTimestamps[RUNNING.ordinal()]}.
     */
    private final IMap<Object, Long[]> runningJobStateTimestampsIMap;

    /**
     * when job status turn to end, complete this future. And then the waitForCompleteByPhysicalPlan
     * in {@link org.apache.seatunnel.engine.server.scheduler.JobScheduler} whenComplete method will
     * be called.
     */
    private CompletableFuture<JobResult> jobEndFuture;

    /** The error throw by subPlan, should be set when subPlan throw error. */
    private final AtomicReference<String> errorBySubPlan = new AtomicReference<>();

    private final String jobFullName;

    private final long jobId;

    private JobMaster jobMaster;

    /** If the job or pipeline cancel by user, needRestore will be false */
    private volatile boolean needRestore = true;

    /** Whether we make the job end when pipeline turn to end state. */
    private boolean makeJobEndWhenPipelineEnded = true;

    public PhysicalPlan(
            @NonNull List<SubPlan> pipelineList,
            @NonNull ExecutorService executorService,
            @NonNull JobImmutableInformation jobImmutableInformation,
            long initializationTimestamp,
            @NonNull IMap runningJobStateIMap,
            @NonNull IMap runningJobStateTimestampsIMap) {
        this.jobImmutableInformation = jobImmutableInformation;
        this.jobId = jobImmutableInformation.getJobId();
        Long[] stateTimestamps = new Long[JobStatus.values().length];
        if (runningJobStateTimestampsIMap.get(jobId) == null) {
            stateTimestamps[JobStatus.INITIALIZING.ordinal()] = initializationTimestamp;
            runningJobStateTimestampsIMap.put(jobId, stateTimestamps);
        }

        if (runningJobStateIMap.get(jobId) == null) {
            // We must update runningJobStateTimestampsIMap first and then can update
            // runningJobStateIMap.
            // Because if a new Master Node become active, we can recover ExecutionState and
            // PipelineState and JobStatus
            // from TaskExecutionService. But we can not recover stateTimestamps.
            stateTimestamps[JobStatus.CREATED.ordinal()] = System.currentTimeMillis();
            runningJobStateTimestampsIMap.put(jobId, stateTimestamps);

            runningJobStateIMap.put(jobId, JobStatus.CREATED);
        }

        this.pipelineList = pipelineList;
        if (pipelineList.isEmpty()) {
            throw new UnknownPhysicalPlanException(
                    "The physical plan didn't have any can execute pipeline");
        }
        this.jobFullName =
                String.format(
                        "Job %s (%s)",
                        jobImmutableInformation.getJobConfig().getName(),
                        jobImmutableInformation.getJobId());

        this.runningJobStateIMap = runningJobStateIMap;
        this.runningJobStateTimestampsIMap = runningJobStateTimestampsIMap;
    }

    public void setJobMaster(JobMaster jobMaster) {
        this.jobMaster = jobMaster;
        pipelineList.forEach(pipeline -> pipeline.setJobMaster(jobMaster));
    }

    public PassiveCompletableFuture<JobResult> initStateFuture() {
        jobEndFuture = new CompletableFuture<>();
        pipelineList.forEach(this::addPipelineEndCallback);
        return new PassiveCompletableFuture<>(jobEndFuture);
    }

    public void addPipelineEndCallback(SubPlan subPlan) {
        PassiveCompletableFuture<PipelineExecutionState> future = subPlan.initStateFuture();
        future.thenAcceptAsync(
                pipelineState -> {
                    try {
                        // Notify checkpoint manager when the pipeline end, Whether the pipeline
                        // will be restarted or not
                        if (jobMaster.getCheckpointManager() != null) {
                            jobMaster
                                    .getCheckpointManager()
                                    .listenPipelineRetry(
                                            subPlan.getPipelineLocation().getPipelineId(),
                                            subPlan.getPipelineState())
                                    .join();
                        }
                        if (PipelineStatus.CANCELED.equals(pipelineState.getPipelineStatus())) {
                            if (canRestorePipeline(subPlan)) {
                                subPlan.restorePipeline();
                                return;
                            }
                            canceledPipelineNum.incrementAndGet();
                            if (makeJobEndWhenPipelineEnded) {
                                LOGGER.info(
                                        String.format(
                                                "cancel job %s because makeJobEndWhenPipelineEnded is true",
                                                jobFullName));
                                cancelJob();
                            }
                            LOGGER.info(
                                    String.format(
                                            "release the pipeline %s resource",
                                            subPlan.getPipelineFullName()));
                        } else if (PipelineStatus.FAILED.equals(
                                pipelineState.getPipelineStatus())) {
                            if (canRestorePipeline(subPlan)) {
                                LOGGER.info(
                                        String.format(
                                                "Can restore pipeline %s",
                                                subPlan.getPipelineFullName()));
                                subPlan.restorePipeline();
                                return;
                            }
                            failedPipelineNum.incrementAndGet();
                            errorBySubPlan.compareAndSet(null, pipelineState.getThrowableMsg());
                            if (makeJobEndWhenPipelineEnded) {
                                cancelJob();
                            }
                            LOGGER.severe(
                                    "Pipeline Failed, Begin to cancel other pipelines in this job.");
                        }
                        subPlanDone(subPlan, pipelineState.getPipelineStatus());

                        if (finishedPipelineNum.incrementAndGet() == this.pipelineList.size()) {
                            if (failedPipelineNum.get() > 0) {
                                updateJobState(JobStatus.FAILING);
                            } else if (canceledPipelineNum.get() > 0) {
                                turnToEndState(JobStatus.CANCELED);
                            } else {
                                turnToEndState(JobStatus.FINISHED);
                            }
                            jobEndFuture.complete(
                                    new JobResult(
                                            (JobStatus) runningJobStateIMap.get(jobId),
                                            errorBySubPlan.get()));
                        }
                    } catch (Throwable e) {
                        // Because only cancelJob or releasePipelineResource can throw exception, so
                        // we only output log here
                        LOGGER.severe("Never come here ", e);
                    }
                });
    }

    private void subPlanDone(SubPlan subPlan, PipelineStatus pipelineStatus) {
        jobMaster.savePipelineMetricsToHistory(subPlan.getPipelineLocation());
        jobMaster.removeMetricsContext(subPlan.getPipelineLocation(), pipelineStatus);
        jobMaster.releasePipelineResource(subPlan);
        notifyCheckpointManagerPipelineEnd(subPlan);
    }

    /**
     * only call when the pipeline will never restart
     *
     * @param subPlan subPlan
     */
    private void notifyCheckpointManagerPipelineEnd(@NonNull SubPlan subPlan) {
<<<<<<< HEAD
=======
        if (jobMaster.getCheckpointManager() == null) {
            return;
        }
>>>>>>> e567203f
        jobMaster
                .getCheckpointManager()
                .listenPipeline(
                        subPlan.getPipelineLocation().getPipelineId(), subPlan.getPipelineState())
                .join();
    }

    private boolean canRestorePipeline(SubPlan subPlan) {
        return needRestore && subPlan.getPipelineRestoreNum() < PIPELINE_MAX_RESTORE_NUM;
    }

    public void cancelJob() {
        if (getJobStatus().isEndState()) {
            LOGGER.warning(
                    String.format(
                            "%s is in end state %s, can not be cancel",
                            jobFullName, getJobStatus()));
            return;
        }

        // If an active Master Node done and another Master Node active, we can not know whether
        // cancelRunningJob
        // complete. So we need cancelRunningJob again.
        if (JobStatus.CANCELLING.equals(getJobStatus())) {
            cancelJobPipelines();
            return;
        }
        updateJobState((JobStatus) runningJobStateIMap.get(jobId), JobStatus.CANCELLING);
        cancelJobPipelines();
    }

    private void cancelJobPipelines() {
        List<CompletableFuture<Void>> collect =
                pipelineList.stream()
                        .map(pipeline -> CompletableFuture.runAsync(pipeline::cancelPipeline))
                        .collect(Collectors.toList());

        try {
            CompletableFuture<Void> voidCompletableFuture =
                    CompletableFuture.allOf(collect.toArray(new CompletableFuture[0]));
            voidCompletableFuture.join();
        } catch (Exception e) {
            LOGGER.severe(
                    String.format(
                            "%s cancel error with exception: %s",
                            jobFullName, ExceptionUtils.getMessage(e)));
        }
    }

    public List<SubPlan> getPipelineList() {
        return pipelineList;
    }

    private void turnToEndState(@NonNull JobStatus endState) {
        synchronized (this) {
            // consistency check
            JobStatus current = (JobStatus) runningJobStateIMap.get(jobId);
            if (current.isEndState()) {
                String message = "Job is trying to leave terminal state " + current;
                LOGGER.severe(message);
                throw new IllegalStateException(message);
            }

            if (!endState.isEndState()) {
                String message = "Need a end state, not " + endState;
                LOGGER.severe(message);
                throw new IllegalStateException(message);
            }

            // notify checkpoint manager
            jobMaster.getCheckpointManager().shutdown(endState);

            LOGGER.info(String.format("%s end with state %s", getJobFullName(), endState));
            // we must update runningJobStateTimestampsIMap first and then can update
            // runningJobStateIMap
            updateStateTimestamps(endState);

            runningJobStateIMap.put(jobId, endState);
        }
    }

    private void updateStateTimestamps(@NonNull JobStatus targetState) {
        // we must update runningJobStateTimestampsIMap first and then can update
        // runningJobStateIMap
        Long[] stateTimestamps = runningJobStateTimestampsIMap.get(jobId);
        stateTimestamps[targetState.ordinal()] = System.currentTimeMillis();
        runningJobStateTimestampsIMap.set(jobId, stateTimestamps);
    }

    public boolean updateJobState(@NonNull JobStatus targetState) {
        synchronized (this) {
            return updateJobState((JobStatus) runningJobStateIMap.get(jobId), targetState);
        }
    }

    public boolean updateJobState(@NonNull JobStatus current, @NonNull JobStatus targetState) {
        synchronized (this) {
            // consistency check
            if (current.isEndState()) {
                String message = "Job is trying to leave terminal state " + current;
                LOGGER.severe(message);
                throw new IllegalStateException(message);
            }

            // now do the actual state transition
            if (current.equals(runningJobStateIMap.get(jobId))) {
                LOGGER.info(
                        String.format(
                                "Job %s (%s) turn from state %s to %s.",
                                jobImmutableInformation.getJobConfig().getName(),
                                jobId,
                                current,
                                targetState));

                // we must update runningJobStateTimestampsIMap first and then can update
                // runningJobStateIMap
                updateStateTimestamps(targetState);

                runningJobStateIMap.set(jobId, targetState);
                return true;
            } else {
                return false;
            }
        }
    }

    public JobImmutableInformation getJobImmutableInformation() {
        return jobImmutableInformation;
    }

    public JobStatus getJobStatus() {
        return (JobStatus) runningJobStateIMap.get(jobId);
    }

    public String getJobFullName() {
        return jobFullName;
    }

    public void neverNeedRestore() {
        this.needRestore = false;
    }
}<|MERGE_RESOLUTION|>--- conflicted
+++ resolved
@@ -225,12 +225,9 @@
      * @param subPlan subPlan
      */
     private void notifyCheckpointManagerPipelineEnd(@NonNull SubPlan subPlan) {
-<<<<<<< HEAD
-=======
         if (jobMaster.getCheckpointManager() == null) {
             return;
         }
->>>>>>> e567203f
         jobMaster
                 .getCheckpointManager()
                 .listenPipeline(

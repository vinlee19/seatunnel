--- conflicted
+++ resolved
@@ -99,11 +99,7 @@
                         Constant.OPERATION_RETRY_TIME,
                         true,
                         exception ->
-<<<<<<< HEAD
-                                exception instanceof NullPointerException
-=======
                                 exception instanceof SeaTunnelException
->>>>>>> e567203f
                                         && !server.taskIsEnded(taskLocation.getTaskGroupLocation()),
                         Constant.OPERATION_RETRY_SLEEP));
     }

/*
 * Licensed to the Apache Software Foundation (ASF) under one or more
 * contributor license agreements.  See the NOTICE file distributed with
 * this work for additional information regarding copyright ownership.
 * The ASF licenses this file to You under the Apache License, Version 2.0
 * (the "License"); you may not use this file except in compliance with
 * the License.  You may obtain a copy of the License at
 *
 *    http://www.apache.org/licenses/LICENSE-2.0
 *
 * Unless required by applicable law or agreed to in writing, software
 * distributed under the License is distributed on an "AS IS" BASIS,
 * WITHOUT WARRANTIES OR CONDITIONS OF ANY KIND, either express or implied.
 * See the License for the specific language governing permissions and
 * limitations under the License.
 */

package org.apache.seatunnel.engine.server.task.operation.source;

import org.apache.seatunnel.api.source.SourceEvent;
import org.apache.seatunnel.common.utils.RetryUtils;
import org.apache.seatunnel.common.utils.SeaTunnelException;
import org.apache.seatunnel.common.utils.SerializationUtils;
import org.apache.seatunnel.engine.common.Constant;
import org.apache.seatunnel.engine.server.SeaTunnelServer;
import org.apache.seatunnel.engine.server.execution.TaskLocation;
import org.apache.seatunnel.engine.server.serializable.TaskDataSerializerHook;
import org.apache.seatunnel.engine.server.task.SourceSplitEnumeratorTask;

/**
 * For {@link org.apache.seatunnel.api.source.SourceReader} send event to the {@link
 * org.apache.seatunnel.api.source.SourceSplitEnumerator}
 */
public class SourceReaderEventOperation extends SourceEventOperation {
    public SourceReaderEventOperation() {}

    public SourceReaderEventOperation(
            TaskLocation targetTaskLocation, TaskLocation currentTaskLocation, SourceEvent event) {
        super(targetTaskLocation, currentTaskLocation, event);
    }

    @Override
    public int getClassId() {
        return TaskDataSerializerHook.SOURCE_READER_EVENT_OPERATOR;
    }

    @Override
    public void run() throws Exception {
        SeaTunnelServer server = getService();
        RetryUtils.retryWithException(
                () -> {
                    SourceSplitEnumeratorTask<?> task =
                            server.getTaskExecutionService().getTask(taskLocation);
                    ClassLoader classLoader =
                            server.getTaskExecutionService()
                                    .getExecutionContext(taskLocation.getTaskGroupLocation())
                                    .getClassLoader();
                    task.handleSourceEvent(
                            currentTaskLocation.getTaskIndex(),
                            SerializationUtils.deserialize(sourceEvent, classLoader));
                    return null;
                },
                new RetryUtils.RetryMaterial(
                        Constant.OPERATION_RETRY_TIME,
                        true,
                        exception ->
<<<<<<< HEAD
                                exception instanceof NullPointerException
=======
                                exception instanceof SeaTunnelException
>>>>>>> e567203f
                                        && !server.taskIsEnded(taskLocation.getTaskGroupLocation()),
                        Constant.OPERATION_RETRY_SLEEP));
    }
}<|MERGE_RESOLUTION|>--- conflicted
+++ resolved
@@ -64,11 +64,7 @@
                         Constant.OPERATION_RETRY_TIME,
                         true,
                         exception ->
-<<<<<<< HEAD
-                                exception instanceof NullPointerException
-=======
                                 exception instanceof SeaTunnelException
->>>>>>> e567203f
                                         && !server.taskIsEnded(taskLocation.getTaskGroupLocation()),
                         Constant.OPERATION_RETRY_SLEEP));
     }

--- conflicted
+++ resolved
@@ -29,19 +29,13 @@
 
     <artifactId>checkpoint-storage-plugins</artifactId>
     <packaging>pom</packaging>
-<<<<<<< HEAD
-=======
     <name>SeaTunnel : Engine : Storage : Checkpoint Storage Plugins :</name>
->>>>>>> e567203f
 
     <modules>
         <module>checkpoint-storage-local-file</module>
         <module>checkpoint-storage-hdfs</module>
     </modules>
-<<<<<<< HEAD
-=======
 
->>>>>>> e567203f
     <dependencies>
         <dependency>
             <groupId>org.apache.seatunnel</groupId>

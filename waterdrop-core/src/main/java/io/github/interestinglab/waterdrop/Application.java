package io.github.interestinglab.waterdrop;


import io.github.interestinglab.waterdrop.apis.BaseSink;
import io.github.interestinglab.waterdrop.apis.BaseSource;
import io.github.interestinglab.waterdrop.apis.BaseTransform;
import io.github.interestinglab.waterdrop.config.ConfigParser;
import io.github.interestinglab.waterdrop.env.Execution;
import io.github.interestinglab.waterdrop.env.RuntimeEnv;
import io.github.interestinglab.waterdrop.plugin.Plugin;

import java.io.File;
import java.util.List;

/**
 * @author mr_xiong
 * @date 2019-05-29 14:40
 * @description
 */
public class Application {

    public static void main(String[] args) throws ConfigParser.ConfigErrorException {

        File file = new File(args[0]);

        ConfigParser configParser = new ConfigParser(file);

        configParser.parse();

        RuntimeEnv runtimeEnv = configParser.getRuntimeEnv();

        Execution execution = configParser.getExecution();

        List<BaseSource> sources = configParser.getSources();

        List<BaseTransform> transforms = configParser.getTransforms();

        List<BaseSink> sinks = configParser.getSinks();

        prepare(runtimeEnv, sources, transforms, sinks);

<<<<<<< HEAD
        runtimeEnv.start(sources, transforms, sinks);
=======
        execution.start(sources,transforms,sinks);
>>>>>>> a26d21b7
    }

    private static void prepare(RuntimeEnv runtimeEnv, List<? extends Plugin>... plugins) {

        runtimeEnv.prepare();

        for (List<? extends Plugin> list : plugins){
            list.forEach(plugin -> plugin.prepare());
        }
    }

}<|MERGE_RESOLUTION|>--- conflicted
+++ resolved
@@ -39,11 +39,7 @@
 
         prepare(runtimeEnv, sources, transforms, sinks);
 
-<<<<<<< HEAD
-        runtimeEnv.start(sources, transforms, sinks);
-=======
-        execution.start(sources,transforms,sinks);
->>>>>>> a26d21b7
+        execution.start(sources, transforms, sinks);
     }
 
     private static void prepare(RuntimeEnv runtimeEnv, List<? extends Plugin>... plugins) {

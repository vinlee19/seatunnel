--- conflicted
+++ resolved
@@ -25,27 +25,7 @@
 public class SeaTunnelApiExample {
 
     public static void main(String[] args) throws FileNotFoundException, URISyntaxException, CommandException {
-<<<<<<< HEAD
-        String configFile = getTestConfigFile("/examples/spark.batch.conf");
-        SparkCommandArgs sparkCommandArgs = new SparkCommandArgs();
-        sparkCommandArgs.setConfigFile(configFile);
-        sparkCommandArgs.setCheckConfig(false);
-        sparkCommandArgs.setVariables(null);
-        sparkCommandArgs.setDeployMode(DeployMode.CLIENT);
-        Command<SparkCommandArgs> sparkCommand =
-                new SparkCommandBuilder().buildCommand(sparkCommandArgs);
-        Seatunnel.run(sparkCommand);
-    }
-
-    public static String getTestConfigFile(String configFile) throws FileNotFoundException, URISyntaxException {
-        URL resource = SeaTunnelApiExample.class.getResource(configFile);
-        if (resource == null) {
-            throw new FileNotFoundException("Can't find config file: " + configFile);
-        }
-        return Paths.get(resource.toURI()).toString();
-=======
         String configurePath = args.length > 0 ?  args[0] : "/examples/spark.batch.conf";
         ExampleUtils.builder(configurePath);
->>>>>>> 0b5a2852
     }
 }
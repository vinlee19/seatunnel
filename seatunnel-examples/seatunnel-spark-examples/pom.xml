<?xml version="1.0" encoding="UTF-8"?>
<!--

    Licensed to the Apache Software Foundation (ASF) under one or more
    contributor license agreements.  See the NOTICE file distributed with
    this work for additional information regarding copyright ownership.
    The ASF licenses this file to You under the Apache License, Version 2.0
    (the "License"); you may not use this file except in compliance with
    the License.  You may obtain a copy of the License at

       http://www.apache.org/licenses/LICENSE-2.0

    Unless required by applicable law or agreed to in writing, software
    distributed under the License is distributed on an "AS IS" BASIS,
    WITHOUT WARRANTIES OR CONDITIONS OF ANY KIND, either express or implied.
    See the License for the specific language governing permissions and
    limitations under the License.

-->
<project xmlns="http://maven.apache.org/POM/4.0.0"
         xmlns:xsi="http://www.w3.org/2001/XMLSchema-instance"
         xsi:schemaLocation="http://maven.apache.org/POM/4.0.0 http://maven.apache.org/xsd/maven-4.0.0.xsd">
    <parent>
        <artifactId>seatunnel-examples</artifactId>
        <groupId>org.apache.seatunnel</groupId>
        <version>${revision}</version>
    </parent>
    <modelVersion>4.0.0</modelVersion>

    <artifactId>seatunnel-spark-examples</artifactId>
    <properties>
        <spark.scope>compile</spark.scope>
    </properties>
    <dependencies>
        <dependency>
            <groupId>org.apache.seatunnel</groupId>
            <artifactId>seatunnel-core-spark</artifactId>
            <version>${project.version}</version>
        </dependency>

        <!--   seatunnel connectors   -->
        <dependency>
            <groupId>org.apache.seatunnel</groupId>
            <artifactId>seatunnel-connector-spark-fake</artifactId>
            <version>${project.version}</version>
        </dependency>
        <dependency>
            <groupId>org.apache.seatunnel</groupId>
            <artifactId>seatunnel-connector-spark-console</artifactId>
            <version>${project.version}</version>
        </dependency>
        <!--   seatunnel connectors   -->

        <!--spark-->
        <dependency>
            <groupId>org.apache.spark</groupId>
            <artifactId>spark-streaming_${scala.binary.version}</artifactId>
            <version>${spark.version}</version>
            <scope>${spark.scope}</scope>
        </dependency>

        <dependency>
            <groupId>org.apache.spark</groupId>
            <artifactId>spark-core_${scala.binary.version}</artifactId>
            <version>${spark.version}</version>
            <scope>${spark.scope}</scope>
        </dependency>

        <dependency>
            <groupId>org.apache.spark</groupId>
            <artifactId>spark-sql_${scala.binary.version}</artifactId>
            <version>${spark.version}</version>
            <scope>${spark.scope}</scope>
        </dependency>

        <dependency>
            <groupId>org.apache.spark</groupId>
            <artifactId>spark-hive_${scala.binary.version}</artifactId>
            <version>${spark.version}</version>
            <scope>${spark.scope}</scope>
        </dependency>
        <dependency>
            <groupId>net.jpountz.lz4</groupId>
            <artifactId>lz4</artifactId>
            <version>1.3.0</version>
        </dependency>

<<<<<<< HEAD
=======
        <dependency>
            <groupId>org.slf4j</groupId>
            <artifactId>slf4j-log4j12</artifactId>
        </dependency>
>>>>>>> c74a1670
    </dependencies>
</project><|MERGE_RESOLUTION|>--- conflicted
+++ resolved
@@ -85,12 +85,9 @@
             <version>1.3.0</version>
         </dependency>
 
-<<<<<<< HEAD
-=======
         <dependency>
             <groupId>org.slf4j</groupId>
             <artifactId>slf4j-log4j12</artifactId>
         </dependency>
->>>>>>> c74a1670
     </dependencies>
 </project>
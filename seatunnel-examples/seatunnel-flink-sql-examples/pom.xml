<?xml version="1.0" encoding="UTF-8"?>
<!--

    Licensed to the Apache Software Foundation (ASF) under one or more
    contributor license agreements.  See the NOTICE file distributed with
    this work for additional information regarding copyright ownership.
    The ASF licenses this file to You under the Apache License, Version 2.0
    (the "License"); you may not use this file except in compliance with
    the License.  You may obtain a copy of the License at

       http://www.apache.org/licenses/LICENSE-2.0

    Unless required by applicable law or agreed to in writing, software
    distributed under the License is distributed on an "AS IS" BASIS,
    WITHOUT WARRANTIES OR CONDITIONS OF ANY KIND, either express or implied.
    See the License for the specific language governing permissions and
    limitations under the License.

-->
<project xmlns="http://maven.apache.org/POM/4.0.0"
         xmlns:xsi="http://www.w3.org/2001/XMLSchema-instance"
         xsi:schemaLocation="http://maven.apache.org/POM/4.0.0 http://maven.apache.org/xsd/maven-4.0.0.xsd">
    <parent>
        <artifactId>seatunnel-examples</artifactId>
        <groupId>org.apache.seatunnel</groupId>
        <version>${revision}</version>
    </parent>
    <modelVersion>4.0.0</modelVersion>

    <artifactId>seatunnel-flink-sql-examples</artifactId>
    <properties>
        <flink.scope>compile</flink.scope>
    </properties>
    <dependencies>
        <!--Resolve ConfigParser class conflict between Seatunnel and Flink.
        Native debugging increases flink's default ConfigParser priority.-->
        <dependency>
            <groupId>com.typesafe</groupId>
            <artifactId>config</artifactId>
        </dependency>
        <dependency>
            <groupId>org.apache.seatunnel</groupId>
            <artifactId>seatunnel-core-flink-sql</artifactId>
            <version>${project.version}</version>
        </dependency>
        <!--flink-->
        <dependency>
            <groupId>org.apache.flink</groupId>
            <artifactId>flink-java</artifactId>
            <version>${flink.version}</version>
            <scope>${flink.scope}</scope>
        </dependency>
        <dependency>
            <groupId>org.apache.flink</groupId>
            <artifactId>flink-table-planner_${scala.binary.version}</artifactId>
            <version>${flink.version}</version>
            <scope>${flink.scope}</scope>
        </dependency>
        <dependency>
            <groupId>org.apache.flink</groupId>
            <artifactId>flink-table-planner-blink_${scala.binary.version}</artifactId>
            <version>${flink.version}</version>
            <scope>${flink.scope}</scope>
        </dependency>

        <dependency>
            <groupId>org.apache.flink</groupId>
            <artifactId>flink-streaming-java_${scala.binary.version}</artifactId>
            <version>${flink.version}</version>
            <scope>${flink.scope}</scope>
        </dependency>

        <dependency>
            <groupId>org.apache.flink</groupId>
            <artifactId>flink-table-common</artifactId>
            <version>${flink.version}</version>
            <scope>${flink.scope}</scope>
        </dependency>

        <dependency>
            <groupId>org.apache.flink</groupId>
            <artifactId>flink-table-api-java-bridge_${scala.binary.version}</artifactId>
            <version>${flink.version}</version>
            <scope>${flink.scope}</scope>
        </dependency>

        <dependency>
            <groupId>org.apache.flink</groupId>
            <artifactId>flink-clients_${scala.binary.version}</artifactId>
            <version>${flink.version}</version>
            <scope>${flink.scope}</scope>
        </dependency>

<<<<<<< HEAD
=======
        <dependency>
            <groupId>org.slf4j</groupId>
            <artifactId>slf4j-log4j12</artifactId>
        </dependency>
>>>>>>> c74a1670
    </dependencies>
</project><|MERGE_RESOLUTION|>--- conflicted
+++ resolved
@@ -91,12 +91,9 @@
             <scope>${flink.scope}</scope>
         </dependency>
 
-<<<<<<< HEAD
-=======
         <dependency>
             <groupId>org.slf4j</groupId>
             <artifactId>slf4j-log4j12</artifactId>
         </dependency>
->>>>>>> c74a1670
     </dependencies>
 </project>
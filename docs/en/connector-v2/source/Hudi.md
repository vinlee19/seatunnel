# Hudi

> Hudi source connector

## Description

Used to read data from Hudi. Currently, only supports hudi cow table and Snapshot Query with Batch Mode.

In order to use this connector, You must ensure your spark/flink cluster already integrated hive. The tested hive version is 2.3.9.

<<<<<<< HEAD
=======
## Key features

- [x] [batch](../../concept/connector-v2-features.md)

Currently, only supports hudi cow table and Snapshot Query with Batch Mode

- [ ] [stream](../../concept/connector-v2-features.md)
- [x] [exactly-once](../../concept/connector-v2-features.md)
- [ ] [schema projection](../../concept/connector-v2-features.md)
- [x] [parallelism](../../concept/connector-v2-features.md)
- [ ] [support user-defined split](../../concept/connector-v2-features.md)

>>>>>>> 0b5a2852
## Options

| name                     | type    | required | default value |
|--------------------------|---------|----------|---------------|
| table.path               | string  | yes      | -             |
| table.type               | string  | yes      | -             |
| conf.files               | string  | yes      | -             |
| use.kerberos             | boolean | no       | false         |
| kerberos.principal       | string  | no       | -             |
| kerberos.principal.file  | string  | no       | -             |

### table.path [string]

`table.path` The hdfs root path of hudi table,such as 'hdfs://nameserivce/data/hudi/hudi_table/'.

### table.type [string]

`table.type` The type of hudi table. Now we only support 'cow', 'mor' is not support yet.

### conf.files [string]

`conf.files` The environment conf file path list(local path), which used to init hdfs client to read hudi table file. The example is '/home/test/hdfs-site.xml;/home/test/core-site.xml;/home/test/yarn-site.xml'.

### use.kerberos [boolean]

`use.kerberos` Whether to enable Kerberos, default is false.

### kerberos.principal [string]

`kerberos.principal` When use kerberos, we should set kerberos princal such as 'test_user@xxx'.

### kerberos.principal.file [string]

`kerberos.principal.file` When use kerberos,  we should set kerberos princal file such as '/home/test/test_user.keytab'.

## Examples

```hocon
source {

  Hudi {
    table.path = "hdfs://nameserivce/data/hudi/hudi_table/"
    table.type = "cow"
    conf.files = "/home/test/hdfs-site.xml;/home/test/core-site.xml;/home/test/yarn-site.xml"
    use.kerberos = true
    kerberos.principal = "test_user@xxx"
    kerberos.principal.file = "/home/test/test_user.keytab"
  }

}
```<|MERGE_RESOLUTION|>--- conflicted
+++ resolved
@@ -8,8 +8,6 @@
 
 In order to use this connector, You must ensure your spark/flink cluster already integrated hive. The tested hive version is 2.3.9.
 
-<<<<<<< HEAD
-=======
 ## Key features
 
 - [x] [batch](../../concept/connector-v2-features.md)
@@ -22,7 +20,6 @@
 - [x] [parallelism](../../concept/connector-v2-features.md)
 - [ ] [support user-defined split](../../concept/connector-v2-features.md)
 
->>>>>>> 0b5a2852
 ## Options
 
 | name                     | type    | required | default value |

--- conflicted
+++ resolved
@@ -17,28 +17,20 @@
 
 import login from '@/locales/en_US/login'
 import menu from '@/locales/en_US/menu'
-<<<<<<< HEAD
-import user_manage from '@/locales/en_US/user-manage'
-=======
 import modal from '@/locales/en_US/modal'
 import user_manage from '@/locales/en_US/user-manage'
 import data_pipes from '@/locales/en_US/data-pipes'
 import log from '@/locales/en_US/log'
 import jobs from '@/locales/en_US/jobs'
 import tasks from '@/locales/en_US/tasks'
->>>>>>> 0b5a2852
 
 export default {
   login,
   menu,
-<<<<<<< HEAD
-  user_manage
-=======
   modal,
   user_manage,
   data_pipes,
   log,
   jobs,
   tasks
->>>>>>> 0b5a2852
 }
--- conflicted
+++ resolved
@@ -21,10 +21,6 @@
         <artifactId>seatunnel</artifactId>
         <version>${revision}</version>
     </parent>
-<<<<<<< HEAD
-
-=======
->>>>>>> e567203f
     <artifactId>seatunnel-shade</artifactId>
     <packaging>pom</packaging>
 
